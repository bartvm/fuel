from __future__ import division
from io import BytesIO
import math

import numpy
<<<<<<< HEAD
from picklable_itertools import izip
=======
import scipy.ndimage
>>>>>>> 45f216d3
from PIL import Image
from six import PY3

try:
    from ._image import window_batch_bchw, window_batch_bchw3d
    window_batch_bchw_available = True
except ImportError:
    window_batch_bchw_available = False
from . import ExpectsAxisLabels, SourcewiseTransformer, Transformer
from .. import config


class ImagesFromBytes(SourcewiseTransformer):
    """Load from a stream of bytes objects representing encoded images.

    Parameters
    ----------
    data_stream : instance of :class:`AbstractDataStream`
        The wrapped data stream. The individual examples returned by
        this should be the bytes (in a `bytes` container on Python 3
        or a `str` on Python 2) comprising an image in a format readable
        by PIL, such as PNG, JPEG, etc.
    color_mode : str, optional
        Mode to pass to PIL for color space conversion. Default is RGB.
        If `None`, no coercion is performed.

    Notes
    -----
    Images are returned as NumPy arrays converted from PIL objects.
    If there is more than one color channel, then the array is transposed
    from the `(height, width, channel)` dimension layout native to PIL to
    the `(channel, height, width)` layout that is pervasive in the world
    of convolutional networks. If there is only one color channel, as for
    monochrome or binary images, a leading axis with length 1 is added for
    the sake of uniformity/predictability.

    This SourcewiseTransformer supports streams returning single examples
    as `bytes` objects (`str` on Python 2.x) as well as streams that
    return iterables containing such objects. In the case of an
    iterable, a list of loaded images is returned.

    """
    def __init__(self, data_stream, color_mode='RGB', **kwargs):
        kwargs.setdefault('produces_examples', data_stream.produces_examples)
        # Acrobatics currently required to correctly set axis labels.
        which_sources = kwargs.get('which_sources', data_stream.sources)
        axis_labels = self._make_axis_labels(data_stream, which_sources,
                                             kwargs['produces_examples'])
        kwargs.setdefault('axis_labels', axis_labels)
        super(ImagesFromBytes, self).__init__(data_stream, **kwargs)
        self.color_mode = color_mode

    def transform_source_example(self, example, source_name):
        if PY3:
            bytes_type = bytes
        else:
            bytes_type = str
        if not isinstance(example, bytes_type):
            raise TypeError("expected {} object".format(bytes_type.__name__))
        pil_image = Image.open(BytesIO(example))
        if self.color_mode is not None:
            pil_image = pil_image.convert(self.color_mode)
        image = numpy.array(pil_image)
        if image.ndim == 3:
            # Transpose to `(channels, height, width)` layout.
            return image.transpose(2, 0, 1)
        elif image.ndim == 2:
            # Add a channels axis of length 1.
            image = image[numpy.newaxis]
        else:
            raise ValueError('unexpected number of axes')
        return image

    def transform_source_batch(self, batch, source_name):
        return [self.transform_source_example(im, source_name) for im in batch]

    def _make_axis_labels(self, data_stream, which_sources, produces_examples):
        # This is ugly and probably deserves a refactoring of how we handle
        # axis labels. It would be simpler to use memoized read-only
        # properties, but the AbstractDataStream constructor tries to set
        # self.axis_labels currently. We can't use self.which_sources or
        # self.produces_examples here, because this *computes* things that
        # need to be passed into the superclass constructor, necessarily
        # meaning that the superclass constructor hasn't been called.
        # Cooperative inheritance is hard, etc.
        labels = {}
        for source in data_stream.sources:
            if source in which_sources:
                if produces_examples:
                    labels[source] = ('channel', 'height', 'width')
                else:
                    labels[source] = ('batch', 'channel', 'height', 'width')
            else:
                labels[source] = (data_stream.axis_labels[source]
                                  if source in data_stream.axis_labels
                                  else None)
        return labels


class MinimumImageDimensions(SourcewiseTransformer, ExpectsAxisLabels):
    """Resize (lists of) images to minimum dimensions.

    Parameters
    ----------
    data_stream : instance of :class:`AbstractDataStream`
        The data stream to wrap.
    minimum_shape : 2-tuple
        The minimum `(height, width)` dimensions every image must have.
        Images whose height and width are larger than these dimensions
        are passed through as-is.
    resample : str, optional
        Resampling filter for PIL to use to upsample any images requiring
        it. Options include 'nearest' (default), 'bilinear', and 'bicubic'.
        See the PIL documentation for more detailed information.

    Notes
    -----
    This transformer expects stream sources returning individual images,
    represented as 2- or 3-dimensional arrays, or lists of the same.
    The format of the stream is unaltered.

    """
    def __init__(self, data_stream, minimum_shape, resample='nearest',
                 **kwargs):
        self.minimum_shape = minimum_shape
        try:
            self.resample = getattr(Image, resample.upper())
        except AttributeError:
            raise ValueError("unknown resampling filter '{}'".format(resample))
        kwargs.setdefault('produces_examples', data_stream.produces_examples)
        kwargs.setdefault('axis_labels', data_stream.axis_labels)
        super(MinimumImageDimensions, self).__init__(data_stream, **kwargs)

    def transform_source_batch(self, batch, source_name):
        self.verify_axis_labels(('batch', 'channel', 'height', 'width'),
                                self.data_stream.axis_labels[source_name],
                                source_name)
        return [self._example_transform(im, source_name) for im in batch]

    def transform_source_example(self, example, source_name):
        self.verify_axis_labels(('channel', 'height', 'width'),
                                self.data_stream.axis_labels[source_name],
                                source_name)
        return self._example_transform(example, source_name)

    def _example_transform(self, example, _):
        if example.ndim > 3 or example.ndim < 2:
            raise NotImplementedError
        min_height, min_width = self.minimum_shape
        original_height, original_width = example.shape[-2:]
        if original_height < min_height or original_width < min_width:
            dt = example.dtype
            # If we're dealing with a colour image, swap around the axes
            # to be in the format that PIL needs.
            if example.ndim == 3:
                im = example.transpose(1, 2, 0)
            else:
                im = example
            im = Image.fromarray(im)
            width, height = im.size
            multiplier = max(1, min_width / width, min_height / height)
            width = int(math.ceil(width * multiplier))
            height = int(math.ceil(height * multiplier))
            im = numpy.array(im.resize((width, height))).astype(dt)
            # If necessary, undo the axis swap from earlier.
            if im.ndim == 3:
                example = im.transpose(2, 0, 1)
            else:
                example = im
        return example


class SamplewiseCropTransformer(Transformer):
    """Applies same transformation to all data from get_epoch ("batchwise").

    Subclasses must define `transform_source_example` (to transform
    examples), `transform_source_batch` (to transform batches) or
    both.

    Parameters
    ----------
    data_stream : instance of :class:`DataStream`
        The wrapped data stream.
    window_shape: tuple or list of int
        Shape of the crop, for example (30, 30, 30)
    which_sources : tuple of str, optional
        Which sources to apply the mapping to. Defaults to `None`, in
        which case the mapping is applied to all sources.
    weight_source: str
        Name of the source that is to be used to scale and influence the
        random cropping.
    """
    def __init__(self, data_stream, window_shape,
                 which_sources=None, weight_source=None, **kwargs):
        self.window_shape = window_shape
        self.rng = kwargs.pop('rng', None)
        kwargs.setdefault('axis_labels', data_stream.axis_labels)
        kwargs.setdefault('produces_examples', data_stream.produces_examples)
        self.weight_source = weight_source
        if which_sources is None:
            which_sources = data_stream.sources
        self.which_sources = which_sources
        super(SamplewiseCropTransformer, self).__init__(
            data_stream, **kwargs)
        if self.weight_source is not None:
            for i, source_name in enumerate(self.data_stream.sources):
                if source_name == self.weight_source:
                    self.weight_i = i
        self.data = None

    def get_data(self, request=None):
        # Ensure that we catch StopIteration error, which is not provided with
        # get_data method of Transformer class.
        if request is not None:
            raise ValueError
        if not self.data:
            data = next(self.child_epoch_iterator)
            self.data = izip(*data)
        try:
            data = next(self.child_epoch_iterator)
        except StopIteration:
            self.data = None
            return self.get_data()
        if self.produces_examples != self.data_stream.produces_examples:
            types = {True: 'examples', False: 'batches'}
            raise NotImplementedError(
                "the wrapped data stream produces {} while the {} transformer "
                "produces {}, which it does not support.".format(
                    types[self.data_stream.produces_examples],
                    self.__class__.__name__,
                    types[self.produces_examples]))
        elif self.produces_examples:
            return self.transform_example(data)
        else:
            return self.transform_batch(data)

    def _apply_samplewise_transformation(self, data, method):
        data = list(data)
        # If weight_source is given, we want to crop according to this weight
        #  matrix (or heatmap here). Depending on the dataset, the sources (
        # which are the different data[i] are either a numpy object or a
        # numpy array, which require different processing due to their size
        # and shape but the concept for both is the same. We compute the
        # global heatmap before cropping, which is a scaled up version of
        # the weight matrix where we compute the "probabilities" p of the
        # cubes near the center of the weight matrix (which are the most
        # probable in our specific case of bone segmentation as bone is
        # usually at the center of the volume), take the max(p) as reference
        #  to scale up the weight matrix.
        if self.weight_source is not None:
            if data[self.weight_i].dtype == numpy.object:
                heatmap = self.calculate_heatmap(
                    data[self.weight_i][0].reshape(
                        [1] + list(data[self.weight_i][0].shape)))
            else:
                heatmap = self.calculate_heatmap(data[self.weight_i])
            while True:
                # We crop the heatmap indefinetely until the random float r
                # is below the sum of its weights (so regions with few bone
                # will get low p, so low chances of being picked)
                randint = numpy.random.randint(9999)
                heatmap_crop = method(heatmap, self.weight_source,
                                      randint)
                p = numpy.minimum(numpy.sum(heatmap_crop), 1)
                r = numpy.random.uniform()
                if r < p:
                    break
            for i, source_name in enumerate(self.data_stream.sources):
                if i == self.weight_i:
                    # We scale up the heatmap accordingly
                    data[i] = (method(data[i], source_name, randint)/p)\
                        .astype(numpy.float32)
                elif source_name in self.which_sources:
                    data[i] = method(data[i], source_name, randint)
        else:
            randint = numpy.random.randint(9999)
            for i, source_name in enumerate(self.data_stream.sources):
                if source_name in self.which_sources:
                    data[i] = method(data[i], source_name, randint)

        return tuple(data)

    def calculate_heatmap(self, volume):
        """
        Returns the same volume, scaled according to the weight of its center.
        Assumes the volume is big enough to allow for window_shape to fit at
        its center, with offsets of 1 and -1 in every directions

        Parameters:
        -----------
        volume: numpy.array
            Volume (weights) to scale ('batch', 'channel', dimensions)

        Returns:
        --------
        volume: numpy.array
            Scaled volume according to the weight of its center.
        """
        if isinstance(volume, list):
            raise(ValueError, "Volume type should not be a list")
        else:
            off = {}
            for i in range(len(volume.shape[2:])):
                off[i] = (volume.shape[2+i] - self.window_shape[i]) / 2
            p = []

            if len(volume.shape[2:]) == 3:
                for i in [-1, 0, 1]:
                    for j in [-1, 0, 1]:
                        for k in [-1, 0, 1]:
                            p.append(volume[:, :,
                                off[0] + i:off[0] + self.window_shape[0] + i,
                                off[1] + j:off[1] + self.window_shape[1] + j,
                                off[2] + k:off[2] + self.window_shape[2] + k]
                                     .sum())
            elif len(volume.shape[2:]) == 2:
                for i in [-1, 0, 1]:
                    for j in [-1, 0, 1]:
                        p.append(volume[:, :,
                            off[0] + i:off[0] + self.window_shape[0] + i,
                            off[1] + j:off[1] + self.window_shape[1] + j]
                                 .sum())
            return volume / max(p)

    def transform_source_batch(self, source, source_name, randint=None):
        """
        Crops randomly the source at self.window_shape size, according to
        the random seed randint.

        Parameters:
        -----------
        source: numpy.object or numpy.ndarray
            Volume to crop, if source is of type numpy.object,
            transform_source_example is called on the content of
            numpy.object, which should be numpy.ndarray
        source_name: str
            Name of the volume to crop
        randint: int
            Random seed to be used for the random cropping

        Returns:
        --------
        out: numpy.object or numpy.array
            Cropped source according to window_shape size and randint seed
        """
        if randint is None:
            randint = config.default_seed
            rng = numpy.random.RandomState(randint)
        else:
            rng = numpy.random.RandomState(randint)

        if source.dtype == numpy.object:
            return numpy.array([self.transform_source_example(im, source_name,
                                                              randint)
                                for im in source])
        elif isinstance(source, numpy.ndarray) and \
                (source.ndim == 4 or source.ndim == 5):
            out = numpy.empty(source.shape[:2] + self.window_shape,
                              dtype=source.dtype)
            batch_size = source.shape[0]
            if len(self.window_shape) != len(source.shape[2:]):
                raise(ValueError, "Window shape dimensions ({}) is not " \
                                   "consistent with source dimensions ({})"
                      .format(len(self.window_shape), len(source[2:])))
            max_indices = {}
            offsets = {}
            for i in range(len(self.window_shape)):
                max_indices[i] = source.shape[2:][i] - self.window_shape[i]
                if max_indices[i] < 0:
                    raise ValueError("Got ndarray batch with image dimensions "
                                     "{} but requested window shape of {}".
                                     format(source.shape[2:],
                                            self.window_shape))
                offsets[i] = rng.random_integers(0, max_indices[i],
                                                 size=batch_size)
            if len(self.window_shape) == 2:
                window_batch_bchw(source, offsets[0], offsets[1], out)
            elif len(self.window_shape) == 3:
                window_batch_bchw3d(source, offsets[0], offsets[1],
                                    offsets[2], out)
            else:
                raise(NotImplementedError, "Cropping of N-D images with N>3 "
                                           "is not implemented")
            return out.astype(source.dtype)
        else:
            raise ValueError("uninterpretable batch format; expected a list "
                             "of arrays with ndim = 3, or an array with "
                             "ndim = 4")

    def transform_source_example(self, example, source_name, randint):
        """
        Crops randomly the source at self.window_shape size, according to
        the random seed randint.

        Parameters:
        -----------
        source: numpy.ndarray
            Volume to crop, if source is of type numpy.object,
            transform_source_example is called.
        source_name: str
            Name of the volume to crop
        randint: int
            Random seed to be used for the random cropping

        Returns:
        --------
        out: numpy.object
            Cropped source according to window_shape size and randint seed
        """
        if randint is None:
            rng = numpy.random.RandomState(config.default_seed)
        else:
            rng = numpy.random.RandomState(randint)

        if not isinstance(example, numpy.ndarray) or \
                        example.ndim not in [3, 4]:
            raise ValueError("uninterpretable example format; expected "
                             "ndarray with ndim = 3 or ndim = 4")

        max_indices = {}
        offsets = {}
        for i in range(len(self.window_shape)):
            max_indices[i] = example.shape[1:][i] - self.window_shape[i]
            if max_indices[i] < 0:
                raise ValueError("Got ndarray batch with image dimensions "
                                 "{} but requested window shape of {}".
                                 format(example.shape[1:],
                                        self.window_shape))
            offsets[i] = rng.random_integers(0, max_indices[i])

        if len(self.window_shape) == 2:
            out = example[:,
                  offsets[0]:offsets[0] + self.window_shape[0],
                  offsets[1]:offsets[1] + self.window_shape[1]]
        elif len(self.window_shape) == 3:
            out = example[:,
                  offsets[0]:offsets[0] + self.window_shape[0],
                  offsets[1]:offsets[1] + self.window_shape[1],
                  offsets[2]:offsets[2] + self.window_shape[2]]
        else:
            raise(NotImplementedError, "Cropping of N-D images with N>3 is "
                                       "not implemented")
        return out.astype(example.dtype)

    def transform_example(self, example):
        return self._apply_samplewise_transformation(
            data=example, method=self.transform_source_example)

    def transform_batch(self, batch):
        return self._apply_samplewise_transformation(
            data=batch, method=self.transform_source_batch)


class RandomFixedSizeCrop(SourcewiseTransformer, ExpectsAxisLabels):
    """Randomly crop images to a fixed window size.
    Parameters
    ----------
    data_stream : :class:`AbstractDataStream`
        The data stream to wrap.
    window_shape : tuple
        The `(height, width)` tuple representing the size of the output
        window.
    Notes
    -----
    This transformer expects to act on stream sources which provide one of
     * Single images represented as 3-dimensional ndarrays, with layout
       `(channel, height, width)`.
     * Batches of images represented as lists of 3-dimensional ndarrays,
       possibly of different shapes (i.e. images of differing
       heights/widths).
     * Batches of images represented as 4-dimensional ndarrays, with
       layout `(batch, channel, height, width)`.
    The format of the stream will be un-altered, i.e. if lists are
    yielded by `data_stream` then lists will be yielded by this
    transformer.
    """
    def __init__(self, data_stream, window_shape, **kwargs):
        if not window_batch_bchw_available:
            raise ImportError('window_batch_bchw not compiled')
        self.window_shape = window_shape
        self.rng = kwargs.pop('rng', None)
        self.warned_axis_labels = False
        if self.rng is None:
            self.rng = numpy.random.RandomState(config.default_seed)
        kwargs.setdefault('produces_examples', data_stream.produces_examples)
        kwargs.setdefault('axis_labels', data_stream.axis_labels)
        super(RandomFixedSizeCrop, self).__init__(data_stream, **kwargs)

    def transform_source_batch(self, source, source_name):
        self.verify_axis_labels(('batch', 'channel', 'height', 'width'),
                                self.data_stream.axis_labels[source_name],
                                source_name)
        windowed_height, windowed_width = self.window_shape
        if isinstance(source, list) and all(isinstance(b, numpy.ndarray) and
                                            b.ndim == 3 for b in source):
            return [self.transform_source_example(im, source_name)
                    for im in source]
        elif isinstance(source, numpy.ndarray) and \
                        source.dtype == numpy.object:
            return numpy.array([self.transform_source_example(im,
                                                              source_name)
                                for im in source])
        elif isinstance(source, numpy.ndarray) and source.ndim == 4:
            # Hardcoded assumption of (batch, channels, height, width).
            # This is what the fast Cython code supports.
            out = numpy.empty(source.shape[:2] + self.window_shape,
                              dtype=source.dtype)
            batch_size = source.shape[0]
            image_height, image_width = source.shape[2:]
            max_h_off = image_height - windowed_height
            max_w_off = image_width - windowed_width
            if max_h_off < 0 or max_w_off < 0:
                raise ValueError("Got ndarray batch with image dimensions {} "
                                 "but requested window shape of {}".format(
                                     source.shape[2:], self.window_shape))
            offsets_w = self.rng.random_integers(0, max_w_off, size=batch_size)
            offsets_h = self.rng.random_integers(0, max_h_off, size=batch_size)
            window_batch_bchw(source, offsets_h, offsets_w, out)
            return out
        else:
            raise ValueError("uninterpretable batch format; expected a list "
                             "of arrays with ndim = 3, or an array with "
                             "ndim = 4")

    def transform_source_example(self, example, source_name):
        self.verify_axis_labels(('channel', 'height', 'width'),
                                self.data_stream.axis_labels[source_name],
                                source_name)
        windowed_height, windowed_width = self.window_shape
        if not isinstance(example, numpy.ndarray) or example.ndim != 3:
            raise ValueError("uninterpretable example format; expected "
                             "ndarray with ndim = 3")
        image_height, image_width = example.shape[1:]
        if image_height < windowed_height or image_width < windowed_width:
            raise ValueError("can't obtain ({}, {}) window from image "
                             "dimensions ({}, {})".format(
                                 windowed_height, windowed_width,
                                 image_height, image_width))
        if image_height - windowed_height > 0:
            off_h = self.rng.random_integers(0, image_height - windowed_height)
        else:
            off_h = 0
        if image_width - windowed_width > 0:
            off_w = self.rng.random_integers(0, image_width - windowed_width)
        else:
            off_w = 0
        return example[:, off_h:off_h + windowed_height,
                       off_w:off_w + windowed_width]


<<<<<<< HEAD
class RandomFixedSizeCrop3D(RandomFixedSizeCrop):
    """An extension of the RandomFixedSizeCrop that works for 3D arrays.
    It assumes that the first dimension (2nd in batch mode) are the channels.
    All other dimension will be preserved.
    Randomly crop images to a fixed window size.
    Parameters
    ----------
    data_stream : :class:`AbstractDataStream`
        The data stream to wrap.
    window_shape : tuple
        The `(height, width, depth)` tuple representing the size of the output
        window.
    Notes
    -----
    This transformer expects to act on stream sources which provide one of
     * Single images represented as 4-dimensional ndarrays, with layout
       `(channel, height, width, depth)`.
     * Batches of images represented as lists of 4-dimensional ndarrays,
       possibly of different shapes (i.e. images of differing
       heights/widths/depths).
     * Batches of images represented as 5-dimensional ndarrays, with
       layout `(batch, channel, height, width, depth)`.
    The format of the stream will be un-altered, i.e. if lists are
    yielded by `data_stream` then lists will be yielded by this
    transformer.
    """

    def transform_source_batch(self, source, source_name):
        self.verify_axis_labels(('batch', 'channel', 'x', 'y', 'z'),
                                self.data_stream.axis_labels,
                                source_name)
        window_x, window_y, window_z = self.window_shape
        if isinstance(source, list) and \
                all(isinstance(b, numpy.ndarray) and
                b.ndim == 4 for b in source):
            return [self.transform_source_example(im, source_name)
                    for im in source]
        elif isinstance(source, numpy.ndarray) and source.ndim == 5:
            # Hardcoded assumption of (batch, channels, height, width, depth).
            # This is what the fast Cython code supports.
            out = numpy.empty(source.shape[:2] + self.window_shape,
                              dtype=source.dtype)
            batch_size = source.shape[0]
            image_x, image_y, image_z = source.shape[2:]
            max_x_off = image_x - window_x
            max_y_off = image_y - window_y
            max_z_off = image_z - window_z
            if max_x_off < 0 or max_y_off < 0 or max_z_off < 0:
                raise ValueError("Got ndarray batch with image dimensions {} "
                                 "but requested window shape of {}".format(
                                     source.shape[2:], self.window_shape))
            offsets_x = self.rng.random_integers(0, max_x_off, size=batch_size)
            offsets_y = self.rng.random_integers(0, max_y_off, size=batch_size)
            offsets_z = self.rng.random_integers(0, max_z_off, size=batch_size)
            window_batch_bchw3d(source, offsets_x, offsets_y, offsets_z, out)
            return out
        else:
            raise ValueError("uninterpretable batch format; expected a list "
                             "of arrays with ndim = 4, or an array with "
                             "ndim = 5")

    def transform_source_example(self, example, source_name):
        self.verify_axis_labels(('channel', 'x', 'y', 'z'),
                                self.data_stream.axis_labels[source_name],
                                source_name)
        window_x, window_y, window_z = self.window_shape
        if not isinstance(example, numpy.ndarray) or example.ndim != 4:
            raise ValueError("uninterpretable example format; expected "
                             "ndarray with ndim = 4")
        image_x, image_y, image_z = example.shape[1:]
        if image_x < window_x or image_y < window_y or image_z < window_z:
            raise ValueError("can't obtain ({}, {}, {}) window from image "
                             "dimensions ({}, {}, {})".format(
                                 window_x, window_y, window_z,
                                 image_x, image_y, image_z))
        if image_x - window_x > 0:
            off_x = self.rng.random_integers(0, image_x - window_x)
        else:
            off_x = 0
        if image_y - window_y > 0:
            off_y = self.rng.random_integers(0, image_y - window_y)
        else:
            off_y = 0
        if image_z - window_z > 0:
            off_z = self.rng.random_integers(0, image_z - window_z)
        else:
            off_z = 0
        return example[:, off_x:off_x + window_x,
               off_y:off_y + window_y,
               off_z:off_z + window_z]


class FixedSizeCrop(SourcewiseTransformer, ExpectsAxisLabels):
    """Crop images to a fixed window size.
=======
class Random2DRotation(SourcewiseTransformer, ExpectsAxisLabels):
    """Randomly rotate 2D images in the spatial plane.

>>>>>>> 45f216d3
    Parameters
    ----------
    data_stream : :class:`AbstractDataStream`
        The data stream to wrap.
<<<<<<< HEAD
    window_shape : tuple
        The `(height, width)` tuple representing the size of the output
        window.
    location : tuple
        Location of the crop (height, width) given relatively to the volume
        (each between 0 and 1, where (0, 0) is the top left corner and (1,
        1) the lower right corner and (.5, .5) the center).
    Notes
    -----
    This transformer expects to act on stream sources which provide one of
=======
    maximum_rotation : float, default 3.14159
        Maximum amount of rotation in radians. The image will be rotated by
        an angle in the range [-maximum_rotation, maximum_rotation].

    Notes
    -----
    This transformer expects to act on stream sources which provide one of

>>>>>>> 45f216d3
     * Single images represented as 3-dimensional ndarrays, with layout
       `(channel, height, width)`.
     * Batches of images represented as lists of 3-dimensional ndarrays,
       possibly of different shapes (i.e. images of differing
       heights/widths).
     * Batches of images represented as 4-dimensional ndarrays, with
       layout `(batch, channel, height, width)`.
<<<<<<< HEAD
    The format of the stream will be un-altered, i.e. if lists are
    yielded by `data_stream` then lists will be yielded by this
    transformer.
    """
    def __init__(self, data_stream, window_shape, location, **kwargs):
        self.window_shape = window_shape
        self.warned_axis_labels = False
        if not isinstance(location, (list, tuple)) or len(location) != 2:
            raise ValueError('Location must be a tuple or list of length 2 '
                             '(given {}).'.format(location))
        if location[0] < 0 or location[0] > 1 or location[1] < 0 or \
                        location[1] > 1:
            raise ValueError('Location height and width must be between 0 '
                             'and 1 (given {}).'.format(location))
        self.location = location
        kwargs.setdefault('produces_examples', data_stream.produces_examples)
        kwargs.setdefault('axis_labels', data_stream.axis_labels)
        super(FixedSizeCrop, self).__init__(data_stream, **kwargs)
=======

    The format of the stream will be un-altered, i.e. if lists are
    yielded by `data_stream` then lists will be yielded by this
    transformer.

    """
    def __init__(self, data_stream, maximum_rotation=math.pi, **kwargs):
        if maximum_rotation <= 0 or maximum_rotation > math.pi:
            raise ValueError('maximum_rotation ({:.5f}) must be in the range '
                             '(0, math.pi]'.format(maximum_rotation))
        self.maximum_rotation = numpy.rad2deg(maximum_rotation)
        self.rng = kwargs.pop('rng', None)
        self.warned_axis_labels = False
        if self.rng is None:
            self.rng = numpy.random.RandomState(config.default_seed)
        kwargs.setdefault('produces_examples', data_stream.produces_examples)
        kwargs.setdefault('axis_labels', data_stream.axis_labels)
        super(Random2DRotation, self).__init__(data_stream, **kwargs)
>>>>>>> 45f216d3

    def transform_source_batch(self, source, source_name):
        self.verify_axis_labels(('batch', 'channel', 'height', 'width'),
                                self.data_stream.axis_labels[source_name],
                                source_name)
        if isinstance(source, list) and all(isinstance(b, numpy.ndarray) and
                                            b.ndim == 3 for b in source):
            return [self.transform_source_example(im, source_name)
                    for im in source]
<<<<<<< HEAD
        elif isinstance(source, numpy.ndarray) and \
                        source.dtype == numpy.object:
            return numpy.array([self.transform_source_example(im,
                                                              source_name)
                                for im in source])
        elif isinstance(source, numpy.ndarray) and source.ndim == 4:
            # Hardcoded assumption of (batch, channels, height, width).
            # This is what the fast Cython code supports.
            windowed_height, windowed_width = self.window_shape
            image_height, image_width = source.shape[2:]
            loc_height, loc_width = self.location
            if image_height < windowed_height or image_width < windowed_width:
                raise ValueError("can't obtain ({}, {}) window from image "
                                 "dimensions ({}, {})".format(
                                     windowed_height, windowed_width,
                                     image_height, image_width))
            off_h = int(round((image_height - windowed_height) * loc_height))
            off_w = int(round((image_width - windowed_width) * loc_width))
            return source[:, :, off_h:off_h + windowed_height,
                          off_w:off_w + windowed_width]
=======
        elif isinstance(source, numpy.ndarray) and source.dtype == object and \
                all(isinstance(b, numpy.ndarray) and b.ndim == 3 for b in
                    source):
            out = numpy.empty(len(source), dtype=object)
            for im_idx, im in enumerate(source):
                out[im_idx] = self.transform_source_example(im, source_name)
            return out
        elif isinstance(source, numpy.ndarray) and source.ndim == 4:
            return numpy.array([self.transform_source_example(im, source_name)
                                for im in source], dtype=source.dtype)
>>>>>>> 45f216d3
        else:
            raise ValueError("uninterpretable batch format; expected a list "
                             "of arrays with ndim = 3, or an array with "
                             "ndim = 4")

    def transform_source_example(self, example, source_name):
        self.verify_axis_labels(('channel', 'height', 'width'),
                                self.data_stream.axis_labels[source_name],
                                source_name)
<<<<<<< HEAD
        windowed_height, windowed_width = self.window_shape
        loc_height, loc_width = self.location
        if not isinstance(example, numpy.ndarray) or example.ndim != 3:
            raise ValueError("uninterpretable example format; expected "
                             "ndarray with ndim = 3")
        image_height, image_width = example.shape[1:]
        if image_height < windowed_height or image_width < windowed_width:
            raise ValueError("can't obtain ({}, {}) window from image "
                             "dimensions ({}, {})".format(
                                 windowed_height, windowed_width,
                                 image_height, image_width))
        off_h = int(round((image_height - windowed_height) * loc_height))
        off_w = int(round((image_width - windowed_width) * loc_width))
        return example[:, off_h:off_h + windowed_height,
                       off_w:off_w + windowed_width]


class RandomSpatialFlip(SourcewiseTransformer):
    """Randomly flip images horizontally and/or vertically.

    Parameters
    ----------
    data_stream : :class:`AbstractDataStream`
        The data stream to wrap.
    flip_h : bool
        Whether to flip images horizontally
    flip_v : bool
        Whether to flip images vertically

    Notes
    -----
    This transformer expects to act on stream sources which provide one of

     * Single images represented as 3-dimensional ndarrays, with layout
       `(channel, height, width)`.
     * Batches of images represented as lists of 3-dimensional ndarrays,
       possibly of different shapes (i.e. images of differing
       heights/widths).
     * Batches of images represented as 4-dimensional ndarrays, with
       layout `(batch, channel, height, width)`.

    The format of the stream will be un-altered, i.e. if lists are
    yielded by `data_stream` then lists will be yielded by this
    transformer.

    """
    def __init__(self, data_stream, flip_h=False, flip_v=False, **kwargs):
        self.flip_h = flip_h
        self.flip_v = flip_v
        self.rng = kwargs.pop('rng', None)
        self.warned_axis_labels = False
        if self.rng is None:
            self.rng = numpy.random.RandomState(config.default_seed)
        kwargs.setdefault('produces_examples', data_stream.produces_examples)
        super(RandomSpatialFlip, self).__init__(data_stream, **kwargs)

    def transform_source_example(self, source_example, source_name,
                                 example_flip_h=False, example_flip_v=False):
        output = source_example

        if example_flip_h:
            output = output[..., ::-1]

        if example_flip_v:
            output = output[..., ::-1, :]

        return output.astype(source_example.dtype)

    def transform_source_batch(self, source, source_name):

        # source is list of np.array with dim 3
        if isinstance(source, list) \
                and all(isinstance(example, numpy.ndarray) and example.ndim == 3
                        for example in source):
            to_flip_h, to_flip_v = self.get_flip_vectors(batch_size=len(source))
            to_flip_h = to_flip_h == 1  # convert to bool list
            to_flip_v = to_flip_v == 1

            output = [self.transform_source_example(example, source_name,
                                                    ex_flip_h, ex_flip_v)
                      for example, ex_flip_h, ex_flip_v
                      in zip(source, to_flip_h, to_flip_v)]

            return output

        # source is np.object of np.array with dim 3
        elif source.dtype == numpy.object:
            to_flip_h, to_flip_v = self.get_flip_vectors(batch_size=source.shape[0])
            to_flip_h = to_flip_h == 1  # convert to bool list
            to_flip_v = to_flip_v == 1

            output = numpy.empty(source.shape[0], dtype=object)

            for i in xrange(source.shape[0]):
                output[i] = self.transform_source_example(source[i], source_name,
                                                          to_flip_h[i], to_flip_v[i])

            return output

        # source is np.array with dim 4 (batch, channels, height, width)
        elif isinstance(source, numpy.ndarray) and source.ndim == 4:
            to_flip_h, to_flip_v = self.get_flip_vectors(batch_size=source.shape[0])
            to_flip_h = to_flip_h.reshape([source.shape[0]] + [1] * 3)
            to_flip_v = to_flip_v.reshape([source.shape[0]] + [1] * 3)

            output = self.flip_batch(source, to_flip_h, to_flip_v)

            return output.astype(source.dtype)

        else:
            raise ValueError("uninterpretable batch format; expected a list "
                             "of arrays with ndim = 3, or an array with "
                             "ndim = 4")

    def get_flip_vectors(self, batch_size):

        if self.flip_h:
            to_flip_h = self.rng.binomial(n=1, p=0.5, size=batch_size)
        else:
            to_flip_h = numpy.zeros(batch_size)

        if self.flip_v:
            to_flip_v = self.rng.binomial(n=1, p=0.5, size=batch_size)
        else:
            to_flip_v = numpy.zeros(batch_size)

        return to_flip_h, to_flip_v

    @staticmethod
    def flip_batch(batch, to_flip_h, to_flip_v):

        batch = batch * (1-to_flip_h) + batch[..., ::-1] * to_flip_h
        batch = batch * (1-to_flip_v) + batch[..., ::-1, :] * to_flip_v

        return batch
=======
        if not isinstance(example, numpy.ndarray) or example.ndim != 3:
            raise ValueError("uninterpretable example format; expected "
                             "ndarray with ndim = 3")
        # we aim to perform the same rotation for all channels
        rotation_angle = self.rng.uniform(-self.maximum_rotation,
                                          self.maximum_rotation)
        return numpy.array([scipy.ndimage.interpolation.rotate(img,
                                                               rotation_angle,
                                                               reshape=False)
                            for img in example])
>>>>>>> 45f216d3
<|MERGE_RESOLUTION|>--- conflicted
+++ resolved
@@ -3,11 +3,8 @@
 import math
 
 import numpy
-<<<<<<< HEAD
+import scipy.ndimage
 from picklable_itertools import izip
-=======
-import scipy.ndimage
->>>>>>> 45f216d3
 from PIL import Image
 from six import PY3
 
@@ -558,7 +555,6 @@
                        off_w:off_w + windowed_width]
 
 
-<<<<<<< HEAD
 class RandomFixedSizeCrop3D(RandomFixedSizeCrop):
     """An extension of the RandomFixedSizeCrop that works for 3D arrays.
     It assumes that the first dimension (2nd in batch mode) are the channels.
@@ -653,16 +649,10 @@
 
 class FixedSizeCrop(SourcewiseTransformer, ExpectsAxisLabels):
     """Crop images to a fixed window size.
-=======
-class Random2DRotation(SourcewiseTransformer, ExpectsAxisLabels):
-    """Randomly rotate 2D images in the spatial plane.
-
->>>>>>> 45f216d3
     Parameters
     ----------
     data_stream : :class:`AbstractDataStream`
         The data stream to wrap.
-<<<<<<< HEAD
     window_shape : tuple
         The `(height, width)` tuple representing the size of the output
         window.
@@ -673,16 +663,6 @@
     Notes
     -----
     This transformer expects to act on stream sources which provide one of
-=======
-    maximum_rotation : float, default 3.14159
-        Maximum amount of rotation in radians. The image will be rotated by
-        an angle in the range [-maximum_rotation, maximum_rotation].
-
-    Notes
-    -----
-    This transformer expects to act on stream sources which provide one of
-
->>>>>>> 45f216d3
      * Single images represented as 3-dimensional ndarrays, with layout
        `(channel, height, width)`.
      * Batches of images represented as lists of 3-dimensional ndarrays,
@@ -690,7 +670,6 @@
        heights/widths).
      * Batches of images represented as 4-dimensional ndarrays, with
        layout `(batch, channel, height, width)`.
-<<<<<<< HEAD
     The format of the stream will be un-altered, i.e. if lists are
     yielded by `data_stream` then lists will be yielded by this
     transformer.
@@ -709,26 +688,6 @@
         kwargs.setdefault('produces_examples', data_stream.produces_examples)
         kwargs.setdefault('axis_labels', data_stream.axis_labels)
         super(FixedSizeCrop, self).__init__(data_stream, **kwargs)
-=======
-
-    The format of the stream will be un-altered, i.e. if lists are
-    yielded by `data_stream` then lists will be yielded by this
-    transformer.
-
-    """
-    def __init__(self, data_stream, maximum_rotation=math.pi, **kwargs):
-        if maximum_rotation <= 0 or maximum_rotation > math.pi:
-            raise ValueError('maximum_rotation ({:.5f}) must be in the range '
-                             '(0, math.pi]'.format(maximum_rotation))
-        self.maximum_rotation = numpy.rad2deg(maximum_rotation)
-        self.rng = kwargs.pop('rng', None)
-        self.warned_axis_labels = False
-        if self.rng is None:
-            self.rng = numpy.random.RandomState(config.default_seed)
-        kwargs.setdefault('produces_examples', data_stream.produces_examples)
-        kwargs.setdefault('axis_labels', data_stream.axis_labels)
-        super(Random2DRotation, self).__init__(data_stream, **kwargs)
->>>>>>> 45f216d3
 
     def transform_source_batch(self, source, source_name):
         self.verify_axis_labels(('batch', 'channel', 'height', 'width'),
@@ -738,7 +697,6 @@
                                             b.ndim == 3 for b in source):
             return [self.transform_source_example(im, source_name)
                     for im in source]
-<<<<<<< HEAD
         elif isinstance(source, numpy.ndarray) and \
                         source.dtype == numpy.object:
             return numpy.array([self.transform_source_example(im,
@@ -759,18 +717,6 @@
             off_w = int(round((image_width - windowed_width) * loc_width))
             return source[:, :, off_h:off_h + windowed_height,
                           off_w:off_w + windowed_width]
-=======
-        elif isinstance(source, numpy.ndarray) and source.dtype == object and \
-                all(isinstance(b, numpy.ndarray) and b.ndim == 3 for b in
-                    source):
-            out = numpy.empty(len(source), dtype=object)
-            for im_idx, im in enumerate(source):
-                out[im_idx] = self.transform_source_example(im, source_name)
-            return out
-        elif isinstance(source, numpy.ndarray) and source.ndim == 4:
-            return numpy.array([self.transform_source_example(im, source_name)
-                                for im in source], dtype=source.dtype)
->>>>>>> 45f216d3
         else:
             raise ValueError("uninterpretable batch format; expected a list "
                              "of arrays with ndim = 3, or an array with "
@@ -780,7 +726,6 @@
         self.verify_axis_labels(('channel', 'height', 'width'),
                                 self.data_stream.axis_labels[source_name],
                                 source_name)
-<<<<<<< HEAD
         windowed_height, windowed_width = self.window_shape
         loc_height, loc_width = self.location
         if not isinstance(example, numpy.ndarray) or example.ndim != 3:
@@ -911,12 +856,79 @@
 
     @staticmethod
     def flip_batch(batch, to_flip_h, to_flip_v):
-
         batch = batch * (1-to_flip_h) + batch[..., ::-1] * to_flip_h
         batch = batch * (1-to_flip_v) + batch[..., ::-1, :] * to_flip_v
-
         return batch
-=======
+
+
+class Random2DRotation(SourcewiseTransformer, ExpectsAxisLabels):
+    """Randomly rotate 2D images in the spatial plane.
+
+    Parameters
+    ----------
+    data_stream : :class:`AbstractDataStream`
+        The data stream to wrap.
+    maximum_rotation : float, default 3.14159
+        Maximum amount of rotation in radians. The image will be rotated by
+        an angle in the range [-maximum_rotation, maximum_rotation].
+
+    Notes
+    -----
+    This transformer expects to act on stream sources which provide one of
+
+     * Single images represented as 3-dimensional ndarrays, with layout
+       `(channel, height, width)`.
+     * Batches of images represented as lists of 3-dimensional ndarrays,
+       possibly of different shapes (i.e. images of differing
+       heights/widths).
+     * Batches of images represented as 4-dimensional ndarrays, with
+       layout `(batch, channel, height, width)`.
+
+    The format of the stream will be un-altered, i.e. if lists are
+    yielded by `data_stream` then lists will be yielded by this
+    transformer.
+
+    """
+    def __init__(self, data_stream, maximum_rotation=math.pi, **kwargs):
+        if maximum_rotation <= 0 or maximum_rotation > math.pi:
+            raise ValueError('maximum_rotation ({:.5f}) must be in the range '
+                             '(0, math.pi]'.format(maximum_rotation))
+        self.maximum_rotation = numpy.rad2deg(maximum_rotation)
+        self.rng = kwargs.pop('rng', None)
+        self.warned_axis_labels = False
+        if self.rng is None:
+            self.rng = numpy.random.RandomState(config.default_seed)
+        kwargs.setdefault('produces_examples', data_stream.produces_examples)
+        kwargs.setdefault('axis_labels', data_stream.axis_labels)
+        super(Random2DRotation, self).__init__(data_stream, **kwargs)
+
+    def transform_source_batch(self, source, source_name):
+        self.verify_axis_labels(('batch', 'channel', 'height', 'width'),
+                                self.data_stream.axis_labels[source_name],
+                                source_name)
+        if isinstance(source, list) and all(isinstance(b, numpy.ndarray) and
+                                            b.ndim == 3 for b in source):
+            return [self.transform_source_example(im, source_name)
+                    for im in source]
+        elif isinstance(source, numpy.ndarray) and source.dtype == object and \
+                all(isinstance(b, numpy.ndarray) and b.ndim == 3 for b in
+                    source):
+            out = numpy.empty(len(source), dtype=object)
+            for im_idx, im in enumerate(source):
+                out[im_idx] = self.transform_source_example(im, source_name)
+            return out
+        elif isinstance(source, numpy.ndarray) and source.ndim == 4:
+            return numpy.array([self.transform_source_example(im, source_name)
+                                for im in source], dtype=source.dtype)
+        else:
+            raise ValueError("uninterpretable batch format; expected a list "
+                             "of arrays with ndim = 3, or an array with "
+                             "ndim = 4")
+
+    def transform_source_example(self, example, source_name):
+        self.verify_axis_labels(('channel', 'height', 'width'),
+                                self.data_stream.axis_labels[source_name],
+                                source_name)
         if not isinstance(example, numpy.ndarray) or example.ndim != 3:
             raise ValueError("uninterpretable example format; expected "
                              "ndarray with ndim = 3")
@@ -926,5 +938,4 @@
         return numpy.array([scipy.ndimage.interpolation.rotate(img,
                                                                rotation_angle,
                                                                reshape=False)
-                            for img in example])
->>>>>>> 45f216d3
+                            for img in example])