import pickle
import tables
from collections import OrderedDict

import numpy
<<<<<<< HEAD
import six.moves
=======
import operator
>>>>>>> b02ffb6a
from six.moves import zip
from nose.tools import assert_raises

from fuel import config
from fuel.datasets import ContainerDataset
from fuel.datasets.hdf5 import Hdf5Dataset
from fuel.streams import (
    CachedDataStream, DataStream, DataStreamMapping, BatchDataStream,
    PaddingDataStream, DataStreamFilter, ForceFloatX, SortMapping)
from fuel.schemes import BatchSizeScheme, ConstantScheme

floatX = config.floatX


def test_dataset():
    data = [1, 2, 3]
    # The default stream requests an example at a time
    stream = ContainerDataset(data).get_default_stream()
    epoch = stream.get_epoch_iterator()
    assert list(epoch) == list(zip(data))

    # Check if iterating over multiple epochs works
    for i, epoch in zip(range(2), stream.iterate_epochs()):
        assert list(epoch) == list(zip(data))

    # Check whether the returning as a dictionary of sources works
    assert next(stream.get_epoch_iterator(as_dict=True)) == {"data": 1}


def test_data_stream_mapping():
    data = [1, 2, 3]
    data_doubled = [2, 4, 6]
    stream = ContainerDataset(data).get_default_stream()
    wrapper1 = DataStreamMapping(
        stream, lambda d: (2 * d[0],))
    assert list(wrapper1.get_epoch_iterator()) == list(zip(data_doubled))
    wrapper2 = DataStreamMapping(
        stream, lambda d: (2 * d[0],), add_sources=("doubled",))
    assert wrapper2.sources == ("data", "doubled")
    assert list(wrapper2.get_epoch_iterator()) == list(zip(data, data_doubled))


def test_data_stream_mapping_sort():
    data = [[1, 2, 3],
            [2, 3, 1],
            [3, 2, 1]]
    data_sorted = [[1, 2, 3]] * 3
    data_sorted_rev = [[3, 2, 1]] * 3
    stream = ContainerDataset(data).get_default_stream()
    wrapper1 = DataStreamMapping(stream,
                                 mapping=SortMapping(operator.itemgetter(0)))
    assert list(wrapper1.get_epoch_iterator()) == list(zip(data_sorted))
    wrapper2 = DataStreamMapping(stream, SortMapping(lambda x: -x[0]))
    assert list(wrapper2.get_epoch_iterator()) == list(zip(data_sorted_rev))
    wrapper3 = DataStreamMapping(stream, SortMapping(operator.itemgetter(0),
                                                     reverse=True))
    assert list(wrapper3.get_epoch_iterator()) == list(zip(data_sorted_rev))


def test_data_stream_mapping_sort_multisource_ndarrays():
    data = OrderedDict()
    data['x'] = [numpy.array([1, 2, 3]),
                 numpy.array([2, 3, 1]),
                 numpy.array([3, 2, 1])]
    data['y'] = [numpy.array([6, 5, 4]),
                 numpy.array([6, 5, 4]),
                 numpy.array([6, 5, 4])]
    data_sorted = [(numpy.array([1, 2, 3]), numpy.array([6, 5, 4])),
                   (numpy.array([1, 2, 3]), numpy.array([4, 6, 5])),
                   (numpy.array([1, 2, 3]), numpy.array([4, 5, 6]))]
    stream = ContainerDataset(data).get_default_stream()
    wrapper = DataStreamMapping(stream,
                                mapping=SortMapping(operator.itemgetter(0)))
    for output, ground_truth in zip(wrapper.get_epoch_iterator(), data_sorted):
        assert len(output) == len(ground_truth)
        assert (output[0] == ground_truth[0]).all()
        assert (output[1] == ground_truth[1]).all()


def test_data_stream_mapping_sort_multisource():
    data = OrderedDict()
    data['x'] = [[1, 2, 3], [2, 3, 1], [3, 2, 1]]
    data['y'] = [[6, 5, 4], [6, 5, 4], [6, 5, 4]]
    data_sorted = [([1, 2, 3], [6, 5, 4]),
                   ([1, 2, 3], [4, 6, 5]),
                   ([1, 2, 3], [4, 5, 6])]
    stream = ContainerDataset(data).get_default_stream()
    wrapper = DataStreamMapping(stream,
                                mapping=SortMapping(operator.itemgetter(0)))
    assert list(wrapper.get_epoch_iterator()) == data_sorted


def test_data_stream_filter():
    data = [1, 2, 3]
    data_filtered = [1, 3]
    stream = ContainerDataset(data).get_default_stream()
    wrapper = DataStreamFilter(stream, lambda d: d[0] % 2 == 1)
    assert list(wrapper.get_epoch_iterator()) == list(zip(data_filtered))


def test_floatx():
    x = [numpy.array(d, dtype="float64") for d in [[1, 2], [3, 4]]]
    y = [numpy.array(d, dtype="int64") for d in [1, 2, 3]]
    dataset = ContainerDataset(OrderedDict([("x", x), ("y", y)]))
    data = next(ForceFloatX(dataset.get_default_stream()).get_epoch_iterator())
    assert str(data[0].dtype) == floatX
    assert str(data[1].dtype) == "int64"


def test_sources_selection():
    features = [5, 6, 7, 1]
    targets = [1, 0, 1, 1]
    stream = ContainerDataset(OrderedDict(
        [('features', features), ('targets', targets)])).get_default_stream()
    assert list(stream.get_epoch_iterator()) == list(zip(features, targets))

    stream = ContainerDataset({'features': features, 'targets': targets},
                              sources=('targets',)).get_default_stream()
    assert list(stream.get_epoch_iterator()) == list(zip(targets))


def test_data_driven_epochs():
    class TestDataset(ContainerDataset):
        sources = ('data',)
        default_scheme = ConstantScheme(1)

        def __init__(self):
            self.data = [[1, 2, 3, 4],
                         [5, 6, 7, 8]]

        def open(self):
            epoch_iter = iter(self.data)
            data_iter = iter(next(epoch_iter))
            return (epoch_iter, data_iter)

        def next_epoch(self, state):
            try:
                data_iter = iter(next(state[0]))
                return (state[0], data_iter)
            except StopIteration:
                return self.open()

        def get_data(self, state, request):
            data = []
            for i in range(request):
                data.append(next(state[1]))
            return (data,)

    epochs = []
    epochs.append([([1],), ([2],), ([3],), ([4],)])
    epochs.append([([5],), ([6],), ([7],), ([8],)])
    stream = TestDataset().get_default_stream()
    assert list(stream.get_epoch_iterator()) == epochs[0]
    assert list(stream.get_epoch_iterator()) == epochs[1]
    assert list(stream.get_epoch_iterator()) == epochs[0]

    stream.reset()
    for i, epoch in zip(range(2), stream.iterate_epochs()):
        assert list(epoch) == epochs[i]

    # test scheme resetting between epochs
    class TestScheme(BatchSizeScheme):

        def get_request_iterator(self):
            return iter([1, 2, 1, 3])

    epochs = []
    epochs.append([([1],), ([2, 3],), ([4],)])
    epochs.append([([5],), ([6, 7],), ([8],)])
    stream = DataStream(TestDataset(), iteration_scheme=TestScheme())
    for i, epoch in zip(range(2), stream.iterate_epochs()):
        assert list(epoch) == epochs[i]


def test_cache():
    dataset = ContainerDataset(range(100))
    stream = DataStream(dataset)
    batched_stream = BatchDataStream(stream, ConstantScheme(11))
    cached_stream = CachedDataStream(batched_stream, ConstantScheme(7))
    epoch = cached_stream.get_epoch_iterator()

    # Make sure that cache is filled as expected
    for (features,), cache_size in zip(epoch, [4, 8, 1, 5, 9, 2,
                                               6, 10, 3, 7, 0, 4]):
        assert len(cached_stream.cache[0]) == cache_size

    # Make sure that the epoch finishes correctly
    for (features,) in cached_stream.get_epoch_iterator():
        pass
    assert len(features) == 100 % 7
    assert not cached_stream.cache[0]

    # Ensure that the epoch transition is correct
    cached_stream = CachedDataStream(batched_stream,
                                     ConstantScheme(7, times=3))
    for _, epoch in zip(range(2), cached_stream.iterate_epochs()):
        cache_sizes = [4, 8, 1]
        for i, (features,) in enumerate(epoch):
            assert len(cached_stream.cache[0]) == cache_sizes[i]
            assert len(features) == 7
            assert numpy.all(range(100)[i * 7:(i + 1) * 7] == features)
        assert i == 2


def test_batch_data_stream():
    stream = ContainerDataset([1, 2, 3, 4, 5]).get_default_stream()
    batches = list(BatchDataStream(stream, ConstantScheme(2))
                   .get_epoch_iterator())
    expected = [(numpy.array([1, 2]),),
                (numpy.array([3, 4]),),
                (numpy.array([5]),)]
    assert len(batches) == len(expected)
    for b, e in zip(batches, expected):
        assert (b[0] == e[0]).all()

    # Check the `strict` flag
    def try_strict(strictness):
        return list(
            BatchDataStream(stream, ConstantScheme(2), strictness=strictness)
            .get_epoch_iterator())
    assert_raises(ValueError, try_strict, 2)
    assert len(try_strict(1)) == 2
    stream2 = ContainerDataset([1, 2, 3, 4, 5, 6]).get_default_stream()
    assert len(list(BatchDataStream(stream2, ConstantScheme(2), strictness=2)
                    .get_epoch_iterator())) == 3


def test_padding_data_stream():
    # 1-D sequences
    stream = BatchDataStream(
        ContainerDataset([[1], [2, 3], [], [4, 5, 6], [7]])
        .get_default_stream(),
        ConstantScheme(2))
    mask_stream = PaddingDataStream(stream)
    assert mask_stream.sources == ("data", "data_mask")
    it = mask_stream.get_epoch_iterator()
    data, mask = next(it)
    assert (data == numpy.array([[1, 0], [2, 3]])).all()
    assert (mask == numpy.array([[1, 0], [1, 1]])).all()
    data, mask = next(it)
    assert (data == numpy.array([[0, 0, 0], [4, 5, 6]])).all()
    assert (mask == numpy.array([[0, 0, 0], [1, 1, 1]])).all()
    data, mask = next(it)
    assert (data == numpy.array([[7]])).all()
    assert (mask == numpy.array([[1]])).all()

    # 2D sequences
    stream2 = BatchDataStream(
        ContainerDataset([numpy.ones((3, 4)), 2 * numpy.ones((2, 4))])
        .get_default_stream(),
        ConstantScheme(2))
    it = PaddingDataStream(stream2).get_epoch_iterator()
    data, mask = next(it)
    assert data.shape == (2, 3, 4)
    assert (data[0, :, :] == 1).all()
    assert (data[1, :2, :] == 2).all()
    assert (mask == numpy.array([[1, 1, 1], [1, 1, 0]])).all()

    # 2 sources
    stream3 = PaddingDataStream(BatchDataStream(
        ContainerDataset(dict(features=[[1], [2, 3], []],
                              targets=[[4, 5, 6], [7]]))
        .get_default_stream(),
        ConstantScheme(2)))
    assert len(next(stream3.get_epoch_iterator())) == 4


def test_hdf5_datset():
    num_rows = 500
    filters = tables.Filters(complib='blosc', complevel=5)

    h5file = tables.open_file("test.h5", mode = "w", title = "Test file",
                              filters=filters)
    group = h5file.create_group("/", 'Data')
    atom = tables.UInt8Atom()
    y = h5file.create_carray(group, 'y', atom=atom, title='Data targets',
                             shape=(num_rows, 1), filters=filters)
    for i in six.moves.range(num_rows):
        y[i] = i
    h5file.flush()
    h5file.close()

    dataset = Hdf5Dataset(['y'], 0, 500, 'test.h5')
    assert numpy.all(dataset.get_data(request=slice(0, 10))[0] ==
                     numpy.arange(10).reshape(10, 1))
    # Test if pickles
    dump = pickle.dumps(dataset)
    pickle.loads(dump)<|MERGE_RESOLUTION|>--- conflicted
+++ resolved
@@ -3,12 +3,8 @@
 from collections import OrderedDict
 
 import numpy
-<<<<<<< HEAD
-import six.moves
-=======
 import operator
->>>>>>> b02ffb6a
-from six.moves import zip
+from six.moves import zip, range
 from nose.tools import assert_raises
 
 from fuel import config
@@ -285,7 +281,7 @@
     atom = tables.UInt8Atom()
     y = h5file.create_carray(group, 'y', atom=atom, title='Data targets',
                              shape=(num_rows, 1), filters=filters)
-    for i in six.moves.range(num_rows):
+    for i in range(num_rows):
         y[i] = i
     h5file.flush()
     h5file.close()
