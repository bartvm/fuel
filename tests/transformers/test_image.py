--- conflicted
+++ resolved
@@ -12,15 +12,11 @@
 from fuel.transformers.image import (ImagesFromBytes,
                                      MinimumImageDimensions,
                                      RandomFixedSizeCrop,
-<<<<<<< HEAD
                                      RandomSpatialFlip,
                                      SamplewiseCropTransformer,
                                      FixedSizeCrop,
                                      Random2DRotation)
 from fuel.transformers._image import window_batch_bchw3d
-=======
-                                     FixedSizeCrop)
->>>>>>> 4f778681
 
 
 def reorder_axes(shp):
@@ -294,7 +290,6 @@
                       numpy.empty((5, 3, 4, 2)), 'source1')
 
 
-<<<<<<< HEAD
 class TestRandomSpatialFlip(ImageTestingMixin):
 
     def setUp(self):
@@ -783,8 +778,6 @@
         assert_allclose(result, expected)
 
 
-=======
->>>>>>> 4f778681
 class TestFixedSizeCrop(ImageTestingMixin):
     def setUp(self):
         source1 = numpy.zeros((9, 3, 7, 5), dtype='uint8')
@@ -818,15 +811,6 @@
         for loc in [(0, 0), (0, 1), (1, 0), (1, 1)]:
             stream = FixedSizeCrop(self.batch_stream, (5, 4),
                                    which_sources=('source1',), location=loc)
-<<<<<<< HEAD
-            batch = stream.get_epoch_iterator().next()
-            assert batch[0].shape[1:] == (3, 5, 4)
-            assert batch[0].shape[0] in (1, 2)
-            # seen indices should only be of that length in after last location
-            if 3 * 7 * 5 == len(seen_indices):
-                assert False
-            seen_indices = numpy.union1d(seen_indices, batch[0].flatten())
-=======
             # seen indices should only be of that length in after last location
             if 3 * 7 * 5 == len(seen_indices):
                 assert False
@@ -834,7 +818,6 @@
                 assert batch[0].shape[1:] == (3, 5, 4)
                 assert batch[0].shape[0] in (1, 2)
                 seen_indices = numpy.union1d(seen_indices, batch[0].flatten())
->>>>>>> 4f778681
         assert 3 * 7 * 5 == len(seen_indices)
 
     def test_list_batch_source(self):
@@ -866,10 +849,6 @@
                 assert False
             for batch in stream.get_epoch_iterator():
                 for example in batch[2]:
-<<<<<<< HEAD
-                    print example.shape
-=======
->>>>>>> 4f778681
                     assert example.shape == (2, 5, 4)
                     seen_indices = numpy.union1d(seen_indices,
                                                  example.flatten())
@@ -906,7 +885,6 @@
                                 which_sources=('source1',), location=[0, 0])
 
         assert_raises(ValueError, bstream.transform_source_batch,
-<<<<<<< HEAD
                       numpy.empty((5, 3, 4, 2)), 'source1')
 
 
@@ -1053,7 +1031,4 @@
                                    which_sources=('source3',))
         out = bstream.transform_source_batch(self.source3, 'source3')
         assert_equal(out[0], expected[0])
-        assert_equal(out[1], expected[1])
-=======
-                      numpy.empty((5, 3, 4, 2)), 'source1')
->>>>>>> 4f778681
+        assert_equal(out[1], expected[1])