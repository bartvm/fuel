--- conflicted
+++ resolved
@@ -14,13 +14,9 @@
 from fuel.transformers import (
     ExpectsAxisLabels, Transformer, Mapping, SortMapping, ForceFloatX, Filter,
     Cache, Batch, Padding, MultiProcessing, Unpack, Merge,
-<<<<<<< HEAD
     SourcewiseTransformer, Flatten, ScaleAndShift, Cast, Rename,
     FilterSources, OneHotEncoding)
-=======
-    SourcewiseTransformer, Flatten, ScaleAndShift, Cast, Rename, FilterSources)
 from fuel.transformers.defaults import ToBytes
->>>>>>> 8d416edf
 
 
 class FlagDataStream(DataStream):
