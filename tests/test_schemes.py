import numpy
from numpy.testing import assert_raises

from fuel.schemes import (ConstantScheme, SequentialExampleScheme,
                          SequentialScheme, ShuffledExampleScheme,
                          ShuffledScheme, ConcatenatedScheme,
                          cross_validation, TruncatedEpochScheme)


def iterator_requester(scheme):
    def get_request_iterator(*args, **kwargs):
        scheme_obj = scheme(*args, **kwargs)
        return scheme_obj.get_request_iterator()
    return get_request_iterator


def test_constant_scheme():
    get_request_iterator = iterator_requester(ConstantScheme)
    assert list(get_request_iterator(3, num_examples=7)) == [3, 3, 1]
    assert list(get_request_iterator(3, num_examples=9)) == [3, 3, 3]
    assert list(get_request_iterator(3, num_examples=2)) == [2]
    assert list(get_request_iterator(2, times=3)) == [2, 2, 2]
    assert list(get_request_iterator(3, times=1)) == [3]
    it = get_request_iterator(3)
    assert [next(it) == 3 for _ in range(10)]
    assert_raises(ValueError, get_request_iterator, 10, 2, 2)
    assert not ConstantScheme(3, 3).requests_examples


def test_sequential_scheme():
    get_request_iterator = iterator_requester(SequentialScheme)
    assert list(get_request_iterator(5, 3)) == [[0, 1, 2], [3, 4]]
    assert list(get_request_iterator(4, 2)) == [[0, 1], [2, 3]]
    assert list(get_request_iterator(
        [4, 3, 2, 1, 0], 3)) == [[4, 3, 2], [1, 0]]
    assert list(get_request_iterator(
        [3, 2, 1, 0], 2)) == [[3, 2], [1, 0]]
    assert not SequentialScheme(3, 3).requests_examples


def test_shuffled_scheme_sorted_indices():
    get_request_iterator = iterator_requester(ShuffledScheme)
    indices = list(range(7))
    rng = numpy.random.RandomState(3)
    test_rng = numpy.random.RandomState(3)
    test_rng.shuffle(indices)
    assert list(get_request_iterator(7, 3, rng=rng, sorted_indices=True)) == \
        [sorted(indices[:3]), sorted(indices[3:6]), sorted(indices[6:])]
    assert list(get_request_iterator(7, 3, rng=rng, sorted_indices=True)) != \
        [sorted(indices[:3]), sorted(indices[3:6]), sorted(indices[6:])]

    indices = list(range(6))[::-1]
    expected = indices[:]
    rng = numpy.random.RandomState(3)
    test_rng = numpy.random.RandomState(3)
    test_rng.shuffle(expected)
    assert (list(get_request_iterator(indices, 3, rng=rng,
                                      sorted_indices=True)) ==
            [sorted(expected[:3]), sorted(expected[3:6])])


def test_shuffled_scheme_unsorted_indices():
    get_request_iterator = iterator_requester(ShuffledScheme)
    indices = list(range(7))
    rng = numpy.random.RandomState(3)
    test_rng = numpy.random.RandomState(3)
    test_rng.shuffle(indices)
    assert list(get_request_iterator(7, 3, rng=rng, sorted_indices=False)) == \
        [indices[:3], indices[3:6], indices[6:]]
    assert list(get_request_iterator(7, 3, rng=rng, sorted_indices=False)) != \
        [indices[:3], indices[3:6], indices[6:]]

    indices = list(range(6))[::-1]
    expected = indices[:]
    rng = numpy.random.RandomState(3)
    test_rng = numpy.random.RandomState(3)
    test_rng.shuffle(expected)
    assert (list(get_request_iterator(indices, 3, rng=rng,
                                      sorted_indices=False)) ==
            [expected[:3], expected[3:6]])


def test_shuffled_scheme_requests_batches():
    assert not ShuffledScheme(3, 3).requests_examples


def test_shuffled_example_scheme():
    get_request_iterator = iterator_requester(ShuffledExampleScheme)
    indices = list(range(7))
    rng = numpy.random.RandomState(3)
    test_rng = numpy.random.RandomState(3)
    test_rng.shuffle(indices)
    assert list(get_request_iterator(7, rng=rng)) == indices


def test_shuffled_example_scheme_no_rng():
    scheme = ShuffledExampleScheme(7)
    assert scheme.rng is not None


def test_shuffled_example_scheme_requests_examples():
    assert ShuffledExampleScheme(3).requests_examples


def test_sequential_example_scheme():
    get_request_iterator = iterator_requester(SequentialExampleScheme)
    assert list(get_request_iterator(7)) == list(range(7))
    assert list(get_request_iterator(range(7)[::-1])) == list(range(7)[::-1])


def test_sequential_example_scheme_requests_examples():
    assert SequentialExampleScheme(3).requests_examples


def test_concatenated_scheme():
    sch = ConcatenatedScheme(schemes=[ConstantScheme(batch_size=10, times=5),
                                      ConstantScheme(batch_size=20, times=3),
                                      ConstantScheme(batch_size=30, times=1)])

    assert (list(sch.get_request_iterator()) ==
            ([10] * 5) + ([20] * 3) + [30])


def test_concatenated_scheme_raises_value_error_on_different_request_types():
    assert_raises(ValueError, ConcatenatedScheme,
                  [ConstantScheme(batch_size=10, times=5),
                   SequentialExampleScheme(examples=3)])


def test_concatenated_scheme_infers_request_type():
    assert not ConcatenatedScheme(
        schemes=[ConstantScheme(batch_size=10, times=5),
                 ConstantScheme(batch_size=10, times=5)]).requests_examples
    assert ConcatenatedScheme(
        schemes=[SequentialExampleScheme(examples=10),
                 SequentialExampleScheme(examples=10)]).requests_examples


def test_cross_validation():
    # test raise when strict=True
    cross = cross_validation(SequentialExampleScheme, 10, 3)
    assert_raises(ValueError, next, cross)

    # test IndexScheme when strict=False
    cross = cross_validation(SequentialExampleScheme, 10, 3, False)

    (train, valid, valid_size) = next(cross)
    assert list(train.get_request_iterator()) == list(range(3, 10))
    assert list(valid.get_request_iterator()) == list(range(0, 3))

    # test that indices are not depleted
    assert list(train.get_request_iterator()) == list(range(3, 10))
    assert list(valid.get_request_iterator()) == list(range(0, 3))
    assert valid_size == 3

    (train, valid, valid_size) = next(cross)
    assert (list(train.get_request_iterator()) ==
            list(range(0, 3)) + list(range(6, 10)))
    assert list(valid.get_request_iterator()) == list(range(3, 6))

    # test that indices are not depleted
    assert (list(train.get_request_iterator()) ==
            list(range(0, 3)) + list(range(6, 10)))
    assert list(valid.get_request_iterator()) == list(range(3, 6))
    assert valid_size == 3

    (train, valid, valid_size) = next(cross)
    assert list(train.get_request_iterator()) == list(range(0, 6))
    assert list(valid.get_request_iterator()) == list(range(6, 10))

    # test that indices are not depleted
    assert list(train.get_request_iterator()) == list(range(0, 6))
    assert list(valid.get_request_iterator()) == list(range(6, 10))
    assert valid_size == 4

    assert_raises(StopIteration, next, cross)

    # test BatchScheme
    cross = cross_validation(SequentialScheme, 8, 2, batch_size=2)

    (train, valid) = next(cross)
    assert list(train.get_request_iterator()) == [[4, 5], [6, 7]]
    assert list(valid.get_request_iterator()) == [[0, 1], [2, 3]]

    # test that indices are not depleted
    assert list(train.get_request_iterator()) == [[4, 5], [6, 7]]
    assert list(valid.get_request_iterator()) == [[0, 1], [2, 3]]

    (train, valid) = next(cross)
    assert list(train.get_request_iterator()) == [[0, 1], [2, 3]]
    assert list(valid.get_request_iterator()) == [[4, 5], [6, 7]]

<<<<<<< HEAD
    # test that indices are not depleted
    assert list(train.get_request_iterator()) == [[0, 1], [2, 3]]
    assert list(valid.get_request_iterator()) == [[4, 5], [6, 7]]

    assert_raises(StopIteration, next, cross)
=======
    assert_raises(StopIteration, next, cross)


def test_truncated_epoch_scheme():
    limited_scheme = TruncatedEpochScheme(SequentialScheme(20, 2), times=5)
    assert sum(list(limited_scheme.get_request_iterator()), []) == list(range(10))
>>>>>>> e7c6de7f
<|MERGE_RESOLUTION|>--- conflicted
+++ resolved
@@ -190,17 +190,13 @@
     assert list(train.get_request_iterator()) == [[0, 1], [2, 3]]
     assert list(valid.get_request_iterator()) == [[4, 5], [6, 7]]
 
-<<<<<<< HEAD
     # test that indices are not depleted
     assert list(train.get_request_iterator()) == [[0, 1], [2, 3]]
     assert list(valid.get_request_iterator()) == [[4, 5], [6, 7]]
 
     assert_raises(StopIteration, next, cross)
-=======
-    assert_raises(StopIteration, next, cross)
 
 
 def test_truncated_epoch_scheme():
     limited_scheme = TruncatedEpochScheme(SequentialScheme(20, 2), times=5)
-    assert sum(list(limited_scheme.get_request_iterator()), []) == list(range(10))
->>>>>>> e7c6de7f
+    assert sum(list(limited_scheme.get_request_iterator()), []) == list(range(10))